--- conflicted
+++ resolved
@@ -86,27 +86,24 @@
 step by setting `reuse_env` to true. Otherwise a random environment is used at each
 step. The CTMRG gradient itself is computed using the `gradient_alg` algorithm.
 """
-<<<<<<< HEAD
 struct PEPSOptimize{G}
     boundary_alg::CTMRG
     optimizer::OptimKit.OptimizationAlgorithm
     reuse_env::Bool
     gradient_alg::G
-    verbosity::Int
 
     function PEPSOptimize(  # Inner constructor to prohibit illegal setting combinations
         boundary_alg::CTMRG{S},
         optimizer,
         reuse_env,
         gradient_alg::G,
-        verbosity,
     ) where {S,G}
         if gradient_alg isa GradMode
             if S == :sequential && G.parameters[1] == :fixed
                 throw(ArgumentError(":sequential and :fixed are not compatible"))
             end
         end
-        return new{G}(boundary_alg, optimizer, reuse_env, gradient_alg, verbosity)
+        return new{G}(boundary_alg, optimizer, reuse_env, gradient_alg)
     end
 end
 function PEPSOptimize(;
@@ -114,18 +111,8 @@
     optimizer=Defaults.optimizer,
     reuse_env=true,
     gradient_alg=LinSolver(),
-    verbosity=0,
-)
-    return PEPSOptimize(boundary_alg, optimizer, reuse_env, gradient_alg, verbosity)
-=======
-@kwdef struct PEPSOptimize{G}
-    boundary_alg::CTMRG = CTMRG()  # Algorithm to find boundary environment
-    optimizer::OptimKit.OptimizationAlgorithm = LBFGS(
-        4; maxiter=100, gradtol=1e-4, verbosity=2
-    )
-    reuse_env::Bool = true  # Reuse environment of previous optimization as initial guess for next
-    gradient_alg::G = GeomSum() # Algorithm to solve gradient linear problem
->>>>>>> 9e53fc89
+)
+    return PEPSOptimize(boundary_alg, optimizer, reuse_env, gradient_alg)
 end
 
 """
